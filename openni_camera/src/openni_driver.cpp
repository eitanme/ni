/*
 * Software License Agreement (BSD License)
 *
 *  Copyright (c) 2010
 *    Ivan Dryanovski <ivan.dryanovski@gmail.com>
 *    William Morris <morris@ee.ccny.cuny.edu>
 *    Stéphane Magnenat <stephane.magnenat@mavt.ethz.ch>
 *    Radu Bogdan Rusu <rusu@willowgarage.com>
 *
 *  All rights reserved.
 *
 *  Redistribution and use in source and binary forms, with or without
 *  modification, are permitted provided that the following conditions
 *  are met:
 *
 *   * Redistributions of source code must retain the above copyright
 *     notice, this list of conditions and the following disclaimer.
 *   * Redistributions in binary form must reproduce the above
 *     copyright notice, this list of conditions and the following
 *     disclaimer in the documentation and/or other materials provided
 *     with the distribution.
 *   * Neither the name of Willow Garage, Inc. nor the names of its
 *     contributors may be used to endorse or promote products derived
 *     from this software without specific prior written permission.
 *
 *  THIS SOFTWARE IS PROVIDED BY THE COPYRIGHT HOLDERS AND CONTRIBUTORS
 *  "AS IS" AND ANY EXPRESS OR IMPLIED WARRANTIES, INCLUDING, BUT NOT
 *  LIMITED TO, THE IMPLIED WARRANTIES OF MERCHANTABILITY AND FITNESS
 *  FOR A PARTICULAR PURPOSE ARE DISCLAIMED. IN NO EVENT SHALL THE
 *  COPYRIGHT OWNER OR CONTRIBUTORS BE LIABLE FOR ANY DIRECT, INDIRECT,
 *  INCIDENTAL, SPECIAL, EXEMPLARY, OR CONSEQUENTIAL DAMAGES (INCLUDING,
 *  BUT NOT LIMITED TO, PROCUREMENT OF SUBSTITUTE GOODS OR SERVICES;
 *  LOSS OF USE, DATA, OR PROFITS; OR BUSINESS INTERRUPTION) HOWEVER
 *  CAUSED AND ON ANY THEORY OF LIABILITY, WHETHER IN CONTRACT, STRICT
 *  LIABILITY, OR TORT (INCLUDING NEGLIGENCE OR OTHERWISE) ARISING IN
 *  ANY WAY OUT OF THE USE OF THIS SOFTWARE, EVEN IF ADVISED OF THE
 *  POSSIBILITY OF SUCH DAMAGE.
 *
 */

#include "openni_camera/openni.h"
#include <sensor_msgs/image_encodings.h>
#include <boost/make_shared.hpp>
#include <vector>

// Branch on whether we have the changes to CameraInfo in unstable
#if ROS_VERSION_MINIMUM(1, 3, 0)
#include <sensor_msgs/distortion_models.h>
#endif

using namespace std;

namespace openni_camera 
{

const double OpenNIDriver::rgb_focal_length_ = 525;

typedef union
{
	 struct /*anonymous*/
   {
    unsigned char Blue; // Blue channel
    unsigned char Green; // Green channel
    unsigned char Red; // Red channel
    unsigned char Alpha; // alpha
   };
   float float_value;
   long long_value;
} RGBValue;

/** \brief Constructor */
OpenNIDriver::OpenNIDriver (ros::NodeHandle comm_nh, ros::NodeHandle param_nh)
  : comm_nh_ (comm_nh)
  , param_nh_ (param_nh)
  , reconfigure_server_ (param_nh)
  , shadow_value_ (0)
  , no_sample_value_ (0)
{
  //cout << "OpenNIDriver::OpenNIDriver" << endl;
  // Init the OpenNI context
  XnStatus status = context_.Init ();

  if (status != XN_STATUS_OK)
  {
    ROS_ERROR ("[OpenNIDriver] Init: %s", xnGetStatusString (status));
    return;
  }
  ROS_INFO ("[OpenNIDriver] Initialization successful.");

  // Set up reconfigure server
  ReconfigureServer::CallbackType f = boost::bind(&OpenNIDriver::configCb, this, _1, _2);
  reconfigure_server_.setCallback(f);
  
  // Assemble the point cloud data
  std::string openni_depth_frame;
  //param_nh.param ("openni_depth_frame", openni_depth_frame, std::string ("/openni_depth_frame")); //Publish into optical frame as it has z forward.  
  param_nh.param ("openni_depth_optical_frame", openni_depth_frame, std::string ("/openni_depth_optical_frame"));
  // @Radu: is there any point in still publishing sensor_msgs/PointCloud? Don't we want to deprecate this at some point?

  /// @todo "u" and "v" channels?
  cloud2_.header.frame_id = openni_depth_frame;
  
  // set frame ids
  disp_image_.header.frame_id = openni_depth_frame;
  disp_image_.image.encoding = "32FC1";

  std::string openni_RGB_frame;
  //  param_nh.param ("openni_rgb_frame", openni_RGB_frame, std::string ("/openni_rgb_frame"));
  param_nh.param ("openni_rgb_optical_frame", openni_RGB_frame, std::string ("/openni_rgb_optical_frame"));
  rgb_image_.header.frame_id = openni_RGB_frame;
<<<<<<< HEAD

  // IR is the same as the depth frame.  
  ir_image_.header.frame_id = openni_depth_frame;
=======
  gray_image_.header.frame_id = openni_RGB_frame;
>>>>>>> 9c2b4bc8

  // Publishers and subscribers
  image_transport::ImageTransport it(comm_nh);
  pub_rgb_     = it.advertiseCamera ("rgb/image_color", 15);
  pub_gray_    = it.advertiseCamera ("rgb/image_mono", 15);
  pub_disparity_ = comm_nh_.advertise<stereo_msgs::DisparityImage>("depth/disparity", 15 );
  pub_depth_points2_ = comm_nh.advertise<sensor_msgs::PointCloud2>("depth/points2", 15);

  //cout << "OpenNIDriver::OpenNIDriver...end" << endl;
}

/** \brief Destructor */
OpenNIDriver::~OpenNIDriver ()
{
  context_.StopGeneratingAll ();
  context_.Shutdown ();
}

bool OpenNIDriver::isRGBRequired() const
{
  return ( ( pub_rgb_.getNumSubscribers() > 0 ) ||
           ( pub_depth_points2_.getNumSubscribers() > 0 && config_.point_cloud_type == OpenNI_XYZRGB )
         );
}

bool OpenNIDriver::isGrayRequired() const
{
  return ( ( pub_gray_.getNumSubscribers() > 0 ) );
}

bool OpenNIDriver::isImageStreamRequired() const
{
  return ( isRGBRequired() || isGrayRequired() );
}

bool OpenNIDriver::isDepthStreamRequired() const
{
  return ( pub_depth_points2_.getNumSubscribers() > 0  ||
           pub_disparity_.getNumSubscribers() > 0 );
}

/** \brief Spin loop. */
bool 
OpenNIDriver::spin ()
{
  XnStatus status;
  //cout << "OpenNIDriver::spin" << endl;
  ros::Duration r (0.01);

  while (comm_nh_.ok ())
  {
    if (!isImageStreamRequired() && image_generator_.IsGenerating())
    {
      //cout << "stopping image stream..." << flush;
      status = image_generator_.StopGenerating();
      if (status != XN_STATUS_OK)
      {
        ROS_ERROR ("[OpenNIDriver::spin] Error in stopping image stream (): %s", xnGetStatusString (status));
        return (false);
      }
      //cout << "OK" << endl;
    }
    else if (isImageStreamRequired() && !image_generator_.IsGenerating())
    {
      //cout << "starting image stream..." << flush;
      status = image_generator_.StartGenerating();
      if (status != XN_STATUS_OK)
      {
        ROS_ERROR ("[OpenNIDriver::spin] Error in starting image stream (): %s", xnGetStatusString (status));
        return (false);
      }
      //cout << "OK" << endl;
    }

    if (!isDepthStreamRequired() && depth_generator_.IsGenerating())
    {
      //cout << "stopping depth stream..." << flush;
      status = depth_generator_.StopGenerating();
      if (status != XN_STATUS_OK)
      {
        ROS_ERROR ("[OpenNIDriver::spin] Error in stopping depth stream (): %s", xnGetStatusString (status));
        return (false);
      }
      //cout << "OK" << endl;
    }
    else if (isDepthStreamRequired() && !depth_generator_.IsGenerating())
    {
      //cout << "starting depth stream..." << flush;
      status = depth_generator_.StartGenerating();
      if (status != XN_STATUS_OK)
      {
        ROS_ERROR ("[OpenNIDriver::spin] Error in starting depth stream (): %s", xnGetStatusString (status));
        return (false);
      }
      //cout << "OK" << endl;

      if (config_.point_cloud_type != OpenNI_XYZ_unregistered)
      {
        //cout << "switching on registration..." << flush;
        status = depth_generator_.GetAlternativeViewPointCap().SetViewPoint( image_generator_ );
        if (status != XN_STATUS_OK)
        {
          ROS_ERROR ("[OpenNIDriver::spin] Error in switching on depth stream registration: %s", xnGetStatusString (status));
          return (false);
        }
        //cout << "OK" << endl;
      }
      else
      {
        //cout << "switching off registration..." << flush;
        status = depth_generator_.GetAlternativeViewPointCap().ResetViewPoint();
        if (status != XN_STATUS_OK)
        {
          ROS_ERROR ("[OpenNIDriver::spin] Error in switching off depth stream registration: %s", xnGetStatusString (status));
          return (false);
        }
        //cout << "OK" << endl;
      }
    }

    if (!isImageStreamRequired() && !isDepthStreamRequired())
    {
      //cout << "no subscribers -> sleep..." << endl;
      // wait for subscribers!
      r.sleep();
      continue;
    }
    
    // Wait for new data to be available
    XnStatus status = context_.WaitAnyUpdateAll ( );
    if (status != XN_STATUS_OK)
    {
      ROS_ERROR ("[OpenNIDriver::spin] Error receiving data: %s", xnGetStatusString (status));
      continue;
    }

    publish ();

    // Spin for ROS message processing
    ros::spinOnce ();
  }
  return (true);
}

/** \brief Take care of putting data in the correct ROS message formats. */
void 
OpenNIDriver::publish ()
{
  static bool first_publish = true;
  static ros::Duration time_offset;
  static XnUInt64 last_image_timestamp = 0;
  static XnUInt64 last_depth_timestamp = 0;

  if (first_publish)
  {
    last_image_timestamp = image_generator_.GetTimestamp ();
    last_depth_timestamp = depth_generator_.GetTimestamp ();
    ros::Time ros_time = ros::Time::now ();

    XnUInt64 first_image_timestamp = min( last_image_timestamp, last_depth_timestamp );

    ros::Time current (first_image_timestamp / 1000000, (first_image_timestamp % 1000000) * 1000);

    time_offset = ros_time - current;

    first_publish = false;
    return; // dont publish right now!
  }

  XnUInt64 image_timestamp = image_generator_.GetTimestamp ();
  XnUInt64 depth_timestamp = depth_generator_.GetTimestamp ();

  if (image_timestamp != last_image_timestamp)
  {
    ros::Time time (image_timestamp / 1000000, (image_timestamp % 1000000) * 1000);
    time += time_offset;
    xn::ImageMetaData image_md;
    image_generator_.GetMetaData( image_md );

    if (isRGBRequired())
    {
      rgb_image_.header.stamp = rgb_info_.header.stamp = time;
      rgb_image_.header.seq = image_generator_.GetFrameID ();

      bayer2RGB( image_md, rgb_image_, config_.Bayer2RGB );
    }

    if (isGrayRequired())
    {
      gray_image_.header.stamp = rgb_info_.header.stamp = time;
      gray_image_.header.seq = image_generator_.GetFrameID ();

      bayer2Gray( image_md, gray_image_, config_.Bayer2RGB );
    }

    // publish is required!
    if (pub_rgb_.getNumSubscribers() > 0)
    {
      pub_rgb_.publish (boost::make_shared<const sensor_msgs::Image> (rgb_image_),
                      boost::make_shared<const sensor_msgs::CameraInfo> (rgb_info_));
    }

    if (pub_gray_.getNumSubscribers() > 0)
    {
      pub_gray_.publish (boost::make_shared<const sensor_msgs::Image> (gray_image_),
                         boost::make_shared<const sensor_msgs::CameraInfo> (rgb_info_));
    }
    last_image_timestamp = image_timestamp;
  }

  if (depth_timestamp != last_depth_timestamp)
  {
    ros::Time time (depth_timestamp / 1000000, (depth_timestamp % 1000000) * 1000);
    time += time_offset;

    xn::DepthMetaData depth_md;
    depth_generator_.GetMetaData( depth_md );

    if (pub_depth_points2_.getNumSubscribers() > 0 )
    {
      cloud2_.header.stamp = time;
      cloud2_.header.seq = std::max (image_generator_.GetFrameID (), depth_generator_.GetFrameID ());

      float bad_point = std::numeric_limits<float>::quiet_NaN ();
      int depth_idx = 0;


      float* pt_data = reinterpret_cast<float*>(&cloud2_.data[0]);
      float constant = pixel_size_ * 0.001 / F_;

      unsigned depthStep = depth_md.XRes () / cloud2_.width;
      unsigned depthSkip = (depth_md.YRes () / cloud2_.height - 1) * depth_md.XRes ();

      int centerX = cloud2_.width >> 1;
      int centerY = cloud2_.height >> 1;
      constant *= depthStep;

      if(config_.point_cloud_type == OpenNI_XYZRGB)
      {
        unsigned char* rgb_buffer = (unsigned char*)&rgb_image_.data[0];
        RGBValue color;
        color.Alpha = 0;

        int color_idx = 0;

        unsigned colorStep = 3 * rgb_image_.width / cloud2_.width;
        unsigned colorSkip = 3 * (rgb_image_.height / cloud2_.height - 1) * rgb_image_.width;

        for (register int v = 0; v < (int)cloud2_.height; ++v, depth_idx += depthSkip, color_idx += colorSkip)
        {
          for (register int u = 0; u < (int)cloud2_.width; ++u, depth_idx += depthStep, pt_data += cloud2_.fields.size(), color_idx += colorStep)
          {
            // Check for invalid measurements
            if (depth_md[depth_idx] == 0 || depth_md[depth_idx] == no_sample_value_ || depth_md[depth_idx] == shadow_value_)
            {
              // not valid
              pt_data[0] = bad_point;
              pt_data[1] = bad_point;
              pt_data[2] = bad_point;
              pt_data[3] = bad_point;
              continue;
            }

            // Fill in XYZ
            pt_data[0] = (u - centerX) * depth_md[depth_idx] * constant;
            pt_data[1] = (v - centerY) * depth_md[depth_idx] * constant;
            pt_data[2] = depth_md[depth_idx] * 0.001;

            // Fill in color
            color.Red   = rgb_buffer[color_idx];
            color.Green = rgb_buffer[color_idx + 1];
            color.Blue  = rgb_buffer[color_idx + 2];
            pt_data[3] = color.float_value;
          }
        }
      }
      else // without RGB
      {
        for (register int v = 0; v < (int)cloud2_.height; ++v, depth_idx += depthSkip)
        {
          for (register int u = 0; u < (int)cloud2_.width; ++u, depth_idx += depthStep, pt_data += cloud2_.fields.size())
          {
            // Check for invalid measurements
            if (depth_md[depth_idx] == 0 || depth_md[depth_idx] == no_sample_value_ || depth_md[depth_idx] == shadow_value_)
            {
              // not valid
              pt_data[0] = bad_point;
              pt_data[1] = bad_point;
              pt_data[2] = bad_point;
              continue;
            }

            // Fill in XYZ
            pt_data[0] = (u - centerX) * depth_md[depth_idx] * constant;
            pt_data[1] = (v - centerY) * depth_md[depth_idx] * constant;
            pt_data[2] = depth_md[depth_idx] * 0.001;
          }
        }
      }

      pub_depth_points2_.publish (boost::make_shared<const sensor_msgs::PointCloud2> (cloud2_));
    }

    if (pub_disparity_.getNumSubscribers () > 0)
    {
      disp_image_.header.stamp = time;
      disp_image_.header.seq = depth_generator_.GetFrameID ();

      unsigned xStep = 640 / disp_image_.image.width;
      unsigned ySkip = (480 / disp_image_.image.height - 1) * 640;

      // Fill in the depth image data
      // iterate over all elements and fill disparity matrix: disp[x,y] = f * b / z_distance[x,y];
      float constant = focal_length_ * baseline_ * 1000.0;
      float* pixel = reinterpret_cast<float*>(&disp_image_.image.data[0]);
      unsigned depthIdx = 0;

      for (register unsigned yIdx = 0; yIdx < disp_image_.image.height; ++yIdx, depthIdx += ySkip )
      {
        for (register unsigned xIdx = 0; xIdx < disp_image_.image.width; ++xIdx, depthIdx += xStep, ++pixel)
        {
          if (depth_md[depthIdx] == 0 || depth_md[depthIdx] == no_sample_value_ || depth_md[depthIdx] == shadow_value_)
            *pixel = 0.0;
          else
            *pixel = constant / (double)depth_md[depthIdx];
        }
      }

      // Publish disparity Image
      pub_disparity_.publish ( disp_image_ );
    }
    last_depth_timestamp = depth_timestamp;
  }
}

void OpenNIDriver::configCb (Config &config, uint32_t level)
{
  // if our pointcloud is VGA and XYZRGB -> we need at least VGA resolution for image
  if( config.point_cloud_resolution > config.image_resolution && config.point_cloud_type )
  {
    config.image_resolution = config.point_cloud_resolution;
  }
  config_ = config;
  updateDeviceSettings();
}

bool OpenNIDriver::updateDeviceSettings()
{
  unsigned image_width, image_height;
  unsigned stream_width, stream_height, stream_fps;

  switch( config_.image_resolution )
  {
    case OpenNI_QQVGA_30Hz:
            stream_width   = 640;
            stream_height  = 480;
            stream_fps     = 30;
            image_width    = 160;
            image_height   = 120;
      break;

    case OpenNI_QVGA_30Hz:
            stream_width   = 640;
            stream_height  = 480;
            stream_fps     = 30;
            image_width    = 320;
            image_height   = 240;
      break;

    case OpenNI_VGA_30Hz:
            stream_width   = 640;
            stream_height  = 480;
            stream_fps     = 30;
            image_width    = 640;
            image_height   = 480;
      break;

    case OpenNI_SXGA_15Hz:
            stream_width   = 1280;
            stream_height  = 1024;
            stream_fps     = 15;
            image_width    = 1280;
            image_height   = 1024;
      break;

    default:ROS_WARN("Unknwon image resolution - falling back to VGA@30Hz");
            stream_width   = 640;
            stream_height  = 480;
            stream_fps     = 30;
            image_width    = 640;
            image_height   = 480;
      break;
  }

  switch( config_.point_cloud_resolution )
  {
    case OpenNI_QQVGA_30Hz:
            cloud2_.height = 120;
            cloud2_.width  = 160;
            break;

    case OpenNI_QVGA_30Hz:
            cloud2_.height = 240;
            cloud2_.width  = 320;
            break;

    case OpenNI_VGA_30Hz:
            cloud2_.height = 480;
            cloud2_.width  = 640;
            break;
            
    default: ROS_WARN("Unknwon point cloud size - falling back to VGA");
            cloud2_.height = 480;
            cloud2_.width  = 640;
            break;
  }

  XnStatus status;
  if (config_.point_cloud_type == OpenNI_XYZRGB)
  {
    cloud2_.fields.resize( 4 );
    cloud2_.fields[0].name = "x";
    cloud2_.fields[1].name = "y";
    cloud2_.fields[2].name = "z";
    cloud2_.fields[3].name = "rgb";
  }
  else
  {
    cloud2_.fields.resize( 3 );
    cloud2_.fields[0].name = "x";
    cloud2_.fields[1].name = "y";
    cloud2_.fields[2].name = "z";
  }

  // Set all the fields types accordingly
  int offset = 0;
  for (size_t s = 0; s < cloud2_.fields.size (); ++s, offset += sizeof(float))
  {
    cloud2_.fields[s].offset   = offset;
    cloud2_.fields[s].count    = 1;
    cloud2_.fields[s].datatype = sensor_msgs::PointField::FLOAT32;
  }

  cloud2_.point_step = offset;
  cloud2_.row_step   = cloud2_.point_step * cloud2_.width;
  cloud2_.data.resize (cloud2_.row_step   * cloud2_.height);
  cloud2_.is_dense = false;

  
  // Assemble the depth image data
  switch( config_.disparity_resolution )
  {
    case OpenNI_QQVGA_30Hz:
        disp_image_.image.height = 120;
        disp_image_.image.width = 160;
      break;

    case OpenNI_QVGA_30Hz:
        disp_image_.image.height = 240;
        disp_image_.image.width = 320;
      break;

    case OpenNI_VGA_30Hz:
        disp_image_.image.height = 480;
        disp_image_.image.width = 640;
      break;

    default: ROS_WARN("Unknwon disparity resolution - falling back to VGA");
        disp_image_.image.height = 480;
        disp_image_.image.width = 640;
      break;
  }
  
  disp_image_.image.step =  disp_image_.image.width * sizeof (float);
  disp_image_.image.data.resize (disp_image_.image.step * disp_image_.image.height);

  // Assemble the color image data
  rgb_image_.height = image_height;
  rgb_image_.width = image_width;
  rgb_info_.header.frame_id = rgb_image_.header.frame_id; 
  rgb_image_.encoding = sensor_msgs::image_encodings::RGB8;
  rgb_image_.data.resize (image_width * image_height * 3);
  rgb_image_.step = image_width * 3;


  // Assemble the gray image data
  gray_image_.height = image_height;
  gray_image_.width = image_width;
  gray_image_.encoding = sensor_msgs::image_encodings::MONO8;
  gray_image_.data.resize (image_width * image_height);
  gray_image_.step = image_width;

  XnMapOutputMode mode;
  XnStatus rc_;
  if (!depth_generator_.IsValid())
  {
    rc_ = depth_generator_.Create (context_);

    if (rc_ != XN_STATUS_OK)
    {
      ROS_ERROR ("[OpenNIDriver] Failed to create DepthGenerator: %s", xnGetStatusString (rc_));
      return (false);
    }

    // Set the correct mode on the depth/image generator
    mode.nXRes = 640;
    mode.nYRes = 480;
    mode.nFPS  = 30;
    if (depth_generator_.SetMapOutputMode (mode) != XN_STATUS_OK)
    {
      ROS_ERROR("[OpenNIDriver] Failed to set depth output mode");
      return (false);
    }

    // Read parameters from the camera
    if (depth_generator_.GetRealProperty ("ZPPS", pixel_size_) != XN_STATUS_OK)
      ROS_ERROR ("[OpenNIDriver] Could not read pixel size!");
    else
      ROS_INFO_STREAM ("[OpenNIDriver] Pixel size: " << pixel_size_);

    pixel_size_ *= 2.0;

    if (depth_generator_.GetIntProperty ("ZPD", F_) != XN_STATUS_OK)
      ROS_ERROR ("[OpenNIDriver] Could not read virtual plane distance!");
    else
      ROS_INFO_STREAM ("[OpenNIDriver] Virtual plane distance: " << F_);

    if (depth_generator_.GetRealProperty ("LDDIS", baseline_) != XN_STATUS_OK)
      ROS_ERROR ("[OpenNIDriver] Could not read base line!");
    else
      ROS_INFO_STREAM ("[OpenNIDriver] Base line: " << baseline_);

    // baseline from cm -> meters
    baseline_ *= 0.01;

    //focal length from mm -> pixels (valid for 640x480)
    focal_length_ = (double)F_/pixel_size_;

    if (depth_generator_.GetIntProperty ("ShadowValue", shadow_value_) != XN_STATUS_OK)
      ROS_WARN ("[OpenNIDriver] Could not read shadow value!");

    if (depth_generator_.GetIntProperty ("NoSampleValue", no_sample_value_) != XN_STATUS_OK)
      ROS_WARN ("[OpenNIDriver] Could not read no sample value!");

  }

  // got baseline update disparity image
  disp_image_.T = baseline_;
  disp_image_.f  = focal_length_;
  /// @todo Make sure values below are accurate
  disp_image_.min_disparity = 0.0;
  disp_image_.max_disparity = disp_image_.T * disp_image_.f / 0.3;
  disp_image_.delta_d = 0.125;

  // No distortion (yet!)
#if ROS_VERSION_MINIMUM(1, 3, 0)
  rgb_info_.D = std::vector<double>( 5, 0.0 );
  rgb_info_.distortion_model = sensor_msgs::distortion_models::PLUMB_BOB;
#else
  rgb_info_.D.assign( 0.0 );
#endif
  rgb_info_.K.assign( 0.0 );
  rgb_info_.R.assign( 0.0 );
  rgb_info_.P.assign( 0.0 );

  rgb_info_.K[0] = rgb_info_.K[4] = rgb_focal_length_ * (double)image_width / 640.0;
  rgb_info_.K[2] = image_width >> 1;
  rgb_info_.K[5] = image_height >> 1;
  rgb_info_.K[8] = 1.0;

  // no rotation: identity
  rgb_info_.R[0] = rgb_info_.R[4] = rgb_info_.R[8] = 1.0;

  // no rotation, no translation => P=K(I|0)=(K|0)
  rgb_info_.P[0]    = rgb_info_.P[5] = rgb_info_.K[0];
  rgb_info_.P[2]    = rgb_info_.K[2];
  rgb_info_.P[6]    = rgb_info_.K[5];
  rgb_info_.P[10]   = 1.0;
  rgb_info_.width   = image_width;
  rgb_info_.height  = image_height;

  if (!image_generator_.IsValid())
  {
    rc_ = image_generator_.Create (context_);

    if (rc_ != XN_STATUS_OK)
    {
      ROS_ERROR ("[OpenNIDriver] Failed to create ImageGenerator: %s", xnGetStatusString (rc_));
      return (false);
    }
  }

  mode.nXRes = stream_width;
  mode.nYRes = stream_height;
  mode.nFPS  = stream_fps;
  if (image_generator_.SetMapOutputMode (mode) != XN_STATUS_OK)
  {
    ROS_ERROR("[OpenNIDriver] Failed to set image output mode");
    return (false);
  }

  // InputFormat should be 6 for Kinect, 5 for PS
  int image_input_format = 6;
  if (param_nh_.getParam ("image_input_format", image_input_format))
  {
    if (image_generator_.SetIntProperty ("InputFormat", image_input_format) != XN_STATUS_OK)
      ROS_ERROR ("[OpenNIDriver] Error setting the image input format to Uncompressed 8-bit BAYER!");
  }
  
  /// @todo Just have a "kinect_mode" parameter to flip all the switches?
  // RegistrationType should be 2 (software) for Kinect, 1 (hardware) for PS
  int registration_type = 0;
  if (param_nh_.getParam ("registration_type", registration_type))
  {
    if (depth_generator_.SetIntProperty ("RegistrationType", registration_type) != XN_STATUS_OK)
      ROS_WARN ("[OpenNIDriver] Error enabling registration!");
  }

  if (image_generator_.SetPixelFormat(XN_PIXEL_FORMAT_GRAYSCALE_8_BIT )!= XN_STATUS_OK)
  {
    ROS_ERROR("[OpenNIDriver] Failed to set image pixel format");
    return (false);
  }

  if (config_.point_cloud_type == OpenNI_XYZ_unregistered) // not registered pc
  {
    //cout << "switching off registration..." << flush;
    status = depth_generator_.GetAlternativeViewPointCap().ResetViewPoint();
    if (status != XN_STATUS_OK)
    {
      ROS_ERROR ("[OpenNIDriver::spin] Error in switching off registering on depth stream: %s", xnGetStatusString (status));
      return (false);
    }
    //cout << "OK" << endl;
  }
  else
  {
    //cout << "switching on registration..." << flush;
    status = depth_generator_.GetAlternativeViewPointCap().SetViewPoint( image_generator_ );
    if (status != XN_STATUS_OK)
    {
      ROS_ERROR ("[OpenNIDriver::spin] Error in switching on registering on depth stream: %s", xnGetStatusString (status));
      return (false);
    }
    //cout << "OK" << endl;
  }

  return true;
}

void OpenNIDriver::bayer2RGB ( const xn::ImageMetaData& bayer, sensor_msgs::Image& image, int method )
{
  if (bayer.XRes() == image.width && bayer.YRes() == image.height)
  {
    const XnUInt8 *s;
    unsigned yIdx, xIdx;
    XnUInt8 v;

    int ll = image.width;
    int ll2 = image.width << 1;

    s = bayer.Data();
    int pp2 = ll2 * 3;          // previous 2 color lines
    int pp  = ll * 3;             // previous color line
    unsigned char *cd = (unsigned char *)&image.data[0];

    if (method == 0)
    {
      for (yIdx = 0; yIdx < image.height; yIdx += 2)
      {
        // red line (GRGR...)
        for (xIdx=0; xIdx < image.width; xIdx += 2, cd += 6)
        {
          //              *dd =
          *( cd + 1 ) = *s++;   // green pixel
          v = *s++;
          *( cd + 3 ) = v;    // red pixel
          *( cd ) = AVG(*(cd + 3), *(cd - 3)); // interpolated red pixel
          if (yIdx > 1)
          {
            *( cd - pp) = AVG(*(cd-pp2+0), *(cd+0)); // interpolated red pixel
            *( cd - pp + 3 ) = AVG(*(cd-pp2+3+0), *(cd+3+0)); // interpolated red pixel
            *( cd - pp + 1 ) = ((int)*(cd+1) + (int)*(cd-pp-3+1) + (int)*(cd-pp+3+1) + (int)*(cd-pp2+1)) >> 2;
          }
        }

        // blue line (BGBG...)
        v = *s;
        *(cd+2) = v;     // blue pixel
        for ( xIdx = 0; xIdx < image.width - 2; xIdx+=2, cd += 6 )
        {
          s++;
          //              *(dd+1) =
          *(cd+3+1) = *s++;      // green pixel
          v = *s;
          *(cd+6+2) = v;
          *(cd+3+2) = AVG(*(cd+2), *(cd+6+2)); // interpolated blue pixel
          if (yIdx > 1)
          {
            *(cd-pp+2) = AVG(*(cd-pp2+2), *(cd+2)); // interpolated blue pixel
            *(cd-pp+3+2) = AVG(*(cd-pp2+3+2), *(cd+3+2)); // interpolated blue pixel
            //                  *(dd-image.width+1) =
            *(cd-pp+3+1) = ((int)*(cd+3+1) + (int)*(cd-pp+1) + (int)*(cd-pp+6+1) + (int)*(cd-pp2+3+1)) >> 2;
          }
        }
        // last pixels
        s++;
        *(cd+3+1) = *s++;      // green pixel
        *(cd+3+2) = *(cd+2);	// interpolated blue pixel
        if (yIdx > 1)
        {
          *(cd-pp+2) = AVG(*(cd-pp2+2), *(cd+2)); // interpolated blue pixel
          *(cd-pp+3+2) = AVG(*(cd-pp2+3+2), *(cd+3+2)); // interpolated blue pixel
        }
        cd += 6;
      }
    }
    else if (method == 1)
    {
      int a,b,c,d;
      int dc, dv, dh;
      int ww;

      // do first two lines
      cd += pp2;
      //      dd += ll2;
      s += ll2;

      for (yIdx=0; yIdx<image.height-4; yIdx+=2)
        {
          // GR line
          // do first two pixels
          cd += 6;
          //          dd += 2;
          s += 2;

          // do most of line
          for (xIdx=0; xIdx<image.width-4; xIdx+=2, cd+=6)
            {
              // green pixels
              //              *dd++ =
              *(cd+1) = *s++;
              dc = 2*(int)*(s);
              dh = dc - (int)*(s-2) - (int)*(s+2);
              if (dh < 0) dh = -dh;
              dv = dc - (int)*(s-ll2) - (int)*(s+ll2);
              if (dv < 0) dv = -dv;
              if (dv > dh) // vert is stronger, use horz
                //*dd++ =
                    *(cd+3+1) = ((int)*(s-1) + (int)*(s+1))>>1;
              else	// horz is stronger, use vert
                //*dd++ =
                    *(cd+3+1) = ((int)*(s-ll) + (int)*(s+ll))>>1;

              // color pixels
              *(cd+3+0) = *s;	// red pixel

              a = (int)*(s) - (int)*(cd+3+1);
              b = (int)*(s-2) - (int)*(cd-3+1);
              c = (int)*(s-ll2) - (int)*(cd-pp2+3+1);
              d = (int)*(s-ll2-2) - (int)*(cd-pp2-3+1);

              ww = 2*(int)*(cd+1) + (a + b);
              if (ww < 0) ww = 0;
              if (ww > 511) ww = 511;
              *(cd+0) = ww>>1;	// interpolated red pixel

              ww = 2*(int)*(cd-pp+3+1) + (a + c);
              if (ww < 0) ww = 0;
              if (ww > 511) ww = 511;
              *(cd-pp+3+0) = ww>>1; // interpolated red pixel

              ww = 4*(int)*(cd-pp+1) + (a + b + c + d);
              if (ww < 0) ww = 0;
              if (ww > 1023) ww = 1023;
              *(cd-pp+0) = ww>>2; // interpolated red pixel

              s++;
            }
          // last two pixels
          cd += 6;
          //          dd += 2;
          s += 2;

          // BG line
          // do first two pixels
          cd += 6;
          //          dd += 2;
          s += 2;

          // do most of line
          for (xIdx=0; xIdx<image.width-4; xIdx+=2, cd+=6)
            {
              dc = 2*(int)*s;
              dh = dc - (int)*(s-2) - (int)*(s+2);
              if (dh < 0) dh = -dh;
              dv = dc - (int)*(s-ll2) - (int)*(s+ll2);
              if (dv < 0) dv = -dv;
              if (dh < dv) // vert is stronger, use horz
                //*dd++ =
                    *(cd+1) = ((int)*(s-1) + (int)*(s+1))>>1;
              else	// horz is stronger, use vert
                //*dd++ =
                    *(cd+1) = ((int)*(s-ll) + (int)*(s+ll))>>1;
              //              *dd++ =
              *(cd+3+1) = *(s+1); // green pixel

              // color pixels
              *(cd+3+2) = *s;	// blue pixel

              a = (int)*(s) - (int)*(cd+3+1);
              b = (int)*(s-2) - (int)*(cd-3+1);
              c = (int)*(s-ll2) - (int)*(cd-pp2+3+1);
              d = (int)*(s-ll2-2) - (int)*(cd-pp2-3+1);

              ww = 2*(int)*(cd+1) + (a + b);
              if (ww < 0) ww = 0;
              if (ww > 511) ww = 511;
              *(cd+2) = ww>>1;	// interpolated blue pixel

              ww = 2*(int)*(cd-pp+3+1) + (a + c);
              if (ww < 0) ww = 0;
              if (ww > 511) ww = 511;
              *(cd-pp+3+2) = ww>>1; // interpolated blue pixel

              ww = 4*(int)*(cd-pp+1) + (a + b + c + d);
              if (ww < 0) ww = 0;
              if (ww > 1023) ww = 1023;
              *(cd-pp+2) = ww>>2; // interpolated blue pixel

              s+=2;
            }
          // last two pixels
          cd += 6;
          //          dd += 2;
          s += 2;
        }
    }
    else
    {
      ROS_WARN("[OpenNIDriver::bayer2RGB] Unknown Bayer2RGB conversion method %d", method );
    }
  }
  else
  {
    // get each or each 2nd pixel group to find rgb values!
    unsigned bayerXStep = bayer.XRes() / image.width;
    unsigned bayerYSkip = (bayer.YRes() / image.height - 1) * bayer.XRes();

    // Downsampling and debayering at once
    const XnUInt8* bayer_buffer = bayer.Data();
    unsigned char* rgb_buffer = (unsigned char*)&image.data[0];

    for( register unsigned yIdx = 0; yIdx < image.height; ++yIdx, bayer_buffer += bayerYSkip ) // skip a line
    {
      for( register unsigned xIdx = 0; xIdx < image.width; ++xIdx, rgb_buffer += 3, bayer_buffer += bayerXStep )
      {
        rgb_buffer[ 2 ] = bayer_buffer[ bayer.XRes() ];
        rgb_buffer[ 1 ] = AVG( bayer_buffer[0], bayer_buffer[ bayer.XRes() + 1] );
        rgb_buffer[ 0 ] = bayer_buffer[ 1 ];
      }
    }
  }
}

void OpenNIDriver::bayer2Gray ( const xn::ImageMetaData& bayer, sensor_msgs::Image& image, int method )
{
  // fast method -> simply takes each or each 2nd pixel-group to get gray values out
  unsigned bayerXStep = bayer.XRes() / image.width;
  unsigned bayerYSkip = (bayer.YRes() / image.height - 1) * bayer.XRes();
  const XnUInt8* bayer_buffer = bayer.Data();
  unsigned char* gray_buffer = (unsigned char*)&image.data[0];

  for( register unsigned yIdx = 0; yIdx < image.height; ++yIdx, bayer_buffer += bayerYSkip ) // skip a line
  {
    for( register unsigned xIdx = 0; xIdx < image.width; ++xIdx, ++gray_buffer, bayer_buffer += bayerXStep )
    {
      *gray_buffer = AVG4( bayer_buffer[ bayer.XRes() ], bayer_buffer[0], bayer_buffer[ bayer.XRes() + 1], bayer_buffer[ 1 ]);
    }
  }
}
} // namespace openni_camera<|MERGE_RESOLUTION|>--- conflicted
+++ resolved
@@ -108,13 +108,9 @@
   //  param_nh.param ("openni_rgb_frame", openni_RGB_frame, std::string ("/openni_rgb_frame"));
   param_nh.param ("openni_rgb_optical_frame", openni_RGB_frame, std::string ("/openni_rgb_optical_frame"));
   rgb_image_.header.frame_id = openni_RGB_frame;
-<<<<<<< HEAD
 
   // IR is the same as the depth frame.  
-  ir_image_.header.frame_id = openni_depth_frame;
-=======
-  gray_image_.header.frame_id = openni_RGB_frame;
->>>>>>> 9c2b4bc8
+  gray_image_.header.frame_id = openni_depth_frame;
 
   // Publishers and subscribers
   image_transport::ImageTransport it(comm_nh);
